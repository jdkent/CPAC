--- conflicted
+++ resolved
@@ -909,11 +909,7 @@
     cd /tmp
 
     # update this for new C-PAC
-<<<<<<< HEAD
-    latest_version=v1.0.1a_disable_log
-=======
     latest_version=v1.0.2
->>>>>>> c010f2e1
     cpac_latest=C-PAC-${latest_version##v}
 
     ##wget https://github.com/FCP-INDI/C-PAC/archive/${latest_version}.tar.gz
