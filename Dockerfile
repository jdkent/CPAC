--- conflicted
+++ resolved
@@ -175,12 +175,8 @@
 
 # install cpac templates
 COPY cpac_templates.tar.gz /cpac_resources/cpac_templates.tar.gz
-<<<<<<< HEAD
 RUN tar xzvf /cpac_resources/cpac_templates.tar.gz -C /cpac_resources && \
-=======
-RUN cd cpac_resources && \
-    tar xzvf /cpac_resources/cpac_templates.tar.gz && \
->>>>>>> 450b595b
+
     rm -f /cpac_resources/cpac_templates.tar.gz
 
 # install cpac
